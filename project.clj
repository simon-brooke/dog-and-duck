--- conflicted
+++ resolved
@@ -7,12 +7,8 @@
           :output-path "docs/codox"
           :source-uri "https://github.com/simon-brooke/dog-and-duck/blob/master/{filepath}#L{line}"}
   :description "A playground for hacking ActivityPub stuff."
-<<<<<<< HEAD
-  :dependencies [[clj-activitypub/activitypub "0.49"]
+  :dependencies [[clj-activitypub/activitypub "0.52"]
                  [clojure.java-time "1.1.0"]
-=======
-  :dependencies [[clj-activitypub/activitypub "0.52"]
->>>>>>> 3aad7251
                  [com.taoensso/timbre "6.0.4"]
                  [mvxcvi/clj-pgp "1.1.0"]
                  [org.bouncycastle/bcpkix-jdk18on "1.72"] 
